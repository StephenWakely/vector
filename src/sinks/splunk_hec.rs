use crate::{
    dns::Resolver,
<<<<<<< HEAD
    event::{self, Event, Value},
=======
    event::{self, Event, LogEvent, Value},
>>>>>>> ccee4273
    sinks::util::{
        http::{https_client, HttpRetryLogic, HttpService},
        tls::{TlsOptions, TlsSettings},
        BatchBytesConfig, Buffer, Compression, SinkExt, TowerRequestConfig,
    },
    topology::config::{DataType, SinkConfig, SinkContext, SinkDescription},
};
use bytes::Bytes;
use futures::{stream::iter_ok, Future, Sink};
use http::{HttpTryFrom, Method, Request, StatusCode, Uri};
use hyper::Body;
use lazy_static::lazy_static;
use serde::{Deserialize, Serialize};
use serde_json::{json, value::Value as JsonValue};
use snafu::{ResultExt, Snafu};
use string_cache::DefaultAtom as Atom;

#[derive(Debug, Snafu)]
pub enum BuildError {
    #[snafu(display("Host must include a scheme (https:// or http://)"))]
    UriMissingScheme,
}

#[derive(Deserialize, Serialize, Debug, Clone, Default)]
#[serde(deny_unknown_fields)]
pub struct HecSinkConfig {
    pub token: String,
    pub host: String,
    #[serde(default = "default_host_field")]
    pub host_field: Atom,
    #[serde(default)]
    pub indexed_fields: Vec<Atom>,
    pub encoding: Encoding,
    pub compression: Option<Compression>,
    #[serde(default)]
    pub batch: BatchBytesConfig,
    #[serde(default)]
    pub request: TowerRequestConfig,
    pub tls: Option<TlsOptions>,
}

lazy_static! {
    static ref REQUEST_DEFAULTS: TowerRequestConfig = TowerRequestConfig {
        in_flight_limit: Some(10),
        rate_limit_num: Some(10),
        ..Default::default()
    };
}

#[derive(Deserialize, Serialize, Debug, Clone, Derivative)]
#[serde(rename_all = "snake_case")]
#[derivative(Default)]
pub enum Encoding {
    #[derivative(Default)]
    Text,
    Json,
}

fn default_host_field() -> Atom {
    event::HOST.clone()
}

inventory::submit! {
    SinkDescription::new::<HecSinkConfig>("splunk_hec")
}

#[typetag::serde(name = "splunk_hec")]
impl SinkConfig for HecSinkConfig {
    fn build(&self, cx: SinkContext) -> crate::Result<(super::RouterSink, super::Healthcheck)> {
        validate_host(&self.host)?;
        let healthcheck = healthcheck(&self, cx.resolver())?;
        let sink = hec(self.clone(), cx)?;

        Ok((sink, healthcheck))
    }

    fn input_type(&self) -> DataType {
        DataType::Log
    }

    fn sink_type(&self) -> &'static str {
        "splunk_hec"
    }
}

pub fn hec(config: HecSinkConfig, cx: SinkContext) -> crate::Result<super::RouterSink> {
    let host = config.host.clone();
    let token = config.token.clone();
    let host_field = config.host_field;

    let gzip = match config.compression.unwrap_or(Compression::None) {
        Compression::None => false,
        Compression::Gzip => true,
    };
    let batch = config.batch.unwrap_or(bytesize::mib(1u64), 1);
    let request = config.request.unwrap_with(&REQUEST_DEFAULTS);
    let encoding = config.encoding.clone();

    let uri = format!("{}/services/collector/event", host)
        .parse::<Uri>()
        .context(super::UriParseError)?;
    let token = Bytes::from(format!("Splunk {}", token));

    let tls_settings = TlsSettings::from_options(&config.tls)?;

    let http_service = HttpService::builder(cx.resolver())
        .tls_settings(tls_settings)
        .build(move |body: Vec<u8>| {
            let mut builder = Request::builder();
            builder.method(Method::POST);
            builder.uri(uri.clone());

            builder.header("Content-Type", "application/json");

            if gzip {
                builder.header("Content-Encoding", "gzip");
            }

            builder.header("Authorization", token.clone());

            builder.body(body).unwrap()
        });

    let indexed_fields = config.indexed_fields.clone();

    let sink = request
        .batch_sink(HttpRetryLogic, http_service, cx.acker())
        .batched_with_min(Buffer::new(gzip), &batch)
        .with_flat_map(move |e| iter_ok(encode_event(&host_field, e, &indexed_fields, &encoding)));

    Ok(Box::new(sink))
}

#[derive(Debug, Snafu)]
enum HealthcheckError {
    #[snafu(display("Invalid HEC token"))]
    InvalidToken,
    #[snafu(display("Queues are full"))]
    QueuesFull,
}

pub fn healthcheck(
    config: &HecSinkConfig,
    resolver: Resolver,
) -> crate::Result<super::Healthcheck> {
    let uri = format!("{}/services/collector/health/1.0", config.host)
        .parse::<Uri>()
        .context(super::UriParseError)?;

    let request = Request::get(uri)
        .header("Authorization", format!("Splunk {}", config.token))
        .body(Body::empty())
        .unwrap();

    let tls = TlsSettings::from_options(&config.tls)?;
    let client = https_client(resolver, tls)?;

    let healthcheck = client
        .request(request)
        .map_err(|err| err.into())
        .and_then(|response| match response.status() {
            StatusCode::OK => Ok(()),
            StatusCode::BAD_REQUEST => Err(HealthcheckError::InvalidToken.into()),
            StatusCode::SERVICE_UNAVAILABLE => Err(HealthcheckError::QueuesFull.into()),
            other => Err(super::HealthcheckError::UnexpectedStatus { status: other }.into()),
        });

    Ok(Box::new(healthcheck))
}

pub fn validate_host(host: &str) -> crate::Result<()> {
    let uri = Uri::try_from(host).context(super::UriParseError)?;

    match uri.scheme_part() {
        Some(_) => Ok(()),
        None => Err(Box::new(BuildError::UriMissingScheme)),
    }
}

fn event_to_json(event: LogEvent, indexed_fields: &Vec<Atom>, timestamp: i64) -> JsonValue {
    let mut fields = Event::new_empty_log().into_log();
    for field in indexed_fields.iter() {
        if let Some(value) = event.get(field) {
            fields.insert(field, value.clone());
        }
    }

    json!({
        "fields": fields.unflatten(),
        "event": event.unflatten(),
        "time": timestamp
    })
}

fn encode_event(
    host_field: &Atom,
    event: Event,
    indexed_fields: &Vec<Atom>,
    encoding: &Encoding,
) -> Option<Vec<u8>> {
    let mut event = event.into_log();

    let host = event.get(&host_field).cloned();
    let timestamp = if let Some(Value::Timestamp(ts)) = event.remove(&event::TIMESTAMP) {
        ts.timestamp()
    } else {
        chrono::Utc::now().timestamp()
    };

    let mut body = match encoding {
<<<<<<< HEAD
        Encoding::Json => json!({
            "fields": event.all_fields(),
            "event": event.unflatten(),
            "time": timestamp,
        }),
=======
        Encoding::Json => event_to_json(event, &indexed_fields, timestamp),
>>>>>>> ccee4273
        Encoding::Text => json!({
            "event": event.get(&event::MESSAGE).map(|v| v.to_string_lossy()).unwrap_or_else(|| "".into()),
            "time": timestamp,
        }),
    };

    if let Some(host) = host {
        let host = host.to_string_lossy();
        body["host"] = json!(host);
    }

    serde_json::to_vec(&body)
        .map_err(|e| error!("Error encoding json body: {}", e))
        .ok()
}

#[cfg(test)]
mod tests {
    use super::*;
    use crate::event::{self, Event};
    use serde::Deserialize;
    use std::collections::HashMap;

    #[derive(Deserialize, Debug)]
    struct HecEvent {
        time: i64,
        event: HashMap<String, String>,
        fields: HashMap<String, String>,
    }

    #[test]
    fn splunk_encode_event_json() {
        let host = "host".into();
        let mut event = Event::from("hello world");
        event.as_mut_log().insert("key", "value");

        let bytes = encode_event(&host, event, &vec![], &Encoding::Json).unwrap();

        let hec_event = serde_json::from_slice::<HecEvent>(&bytes[..]).unwrap();

        let event = &hec_event.event;
        let kv = event.get(&"key".to_string()).unwrap();

        assert_eq!(kv, &"value".to_string());
        assert_eq!(
            event[&event::MESSAGE.to_string()],
            "hello world".to_string()
        );
        assert!(event.get(&event::TIMESTAMP.to_string()).is_none());
    }

    #[test]
    fn splunk_validate_host() {
        let valid = "http://localhost:8888".to_string();
        let invalid_scheme = "localhost:8888".to_string();
        let invalid_uri = "iminvalidohnoes".to_string();

        assert!(validate_host(&valid).is_ok());
        assert!(validate_host(&invalid_scheme).is_err());
        assert!(validate_host(&invalid_uri).is_err());
    }
}

#[cfg(test)]
#[cfg(feature = "splunk-integration-tests")]
mod integration_tests {
    use super::*;
    use crate::{
        assert_downcast_matches, sinks,
        test_util::{random_lines_with_stream, random_string, runtime},
        topology::config::SinkContext,
        Event,
    };
    use futures::Sink;
    use http::StatusCode;
    use serde_json::Value as JsonValue;
    use std::net::SocketAddr;
    use warp::Filter;

    const USERNAME: &str = "admin";
    const PASSWORD: &str = "password";

    #[test]
    fn splunk_insert_message() {
        let mut rt = runtime();
        let cx = SinkContext::new_test(rt.executor());

        let sink = sinks::splunk_hec::hec(config(Encoding::Text, vec![]), cx).unwrap();

        let message = random_string(100);
        let event = Event::from(message.clone());

        let pump = sink.send(event);

        rt.block_on(pump).unwrap();

        // It usually takes ~1 second for the event to show up in search, so poll until
        // we see it.
        let entry = (0..20)
            .find_map(|_| {
                recent_entries()
                    .into_iter()
                    .find(|entry| entry["_raw"].as_str().unwrap() == message)
                    .or_else(|| {
                        std::thread::sleep(std::time::Duration::from_millis(100));
                        None
                    })
            })
            .expect("Didn't find event in Splunk");

        assert_eq!(message, entry["_raw"].as_str().unwrap());
        assert!(entry.get("message").is_none());
    }

    #[test]
    fn splunk_insert_many() {
        let mut rt = runtime();
        let cx = SinkContext::new_test(rt.executor());

        let sink = sinks::splunk_hec::hec(config(Encoding::Text, vec![]), cx).unwrap();

        let (messages, events) = random_lines_with_stream(100, 10);

        let pump = sink.send_all(events);

        let _ = rt.block_on(pump).unwrap();

        let mut found_all = false;
        for _ in 0..20 {
            let entries = recent_entries();

            found_all = messages.iter().all(|message| {
                entries
                    .iter()
                    .any(|entry| entry["_raw"].as_str().unwrap() == message)
            });

            if found_all {
                break;
            }

            std::thread::sleep(std::time::Duration::from_millis(100));
        }

        assert!(found_all);
    }

    #[test]
    fn splunk_custom_fields() {
        let mut rt = runtime();
        let cx = SinkContext::new_test(rt.executor());

        let indexed_fields = vec![Atom::from("asdf")];
        let sink = sinks::splunk_hec::hec(config(Encoding::Json, indexed_fields), cx).unwrap();

        let message = random_string(100);
        let mut event = Event::from(message.clone());
        event.as_mut_log().insert("asdf", "hello");

        let pump = sink.send(event);

        rt.block_on(pump).unwrap();

        let entry = (0..20)
            .find_map(|_| {
                recent_entries()
                    .into_iter()
                    .find(|entry| entry["message"].as_str() == Some(message.as_str()))
                    .or_else(|| {
                        std::thread::sleep(std::time::Duration::from_millis(100));
                        None
                    })
            })
            .expect("Didn't find event in Splunk");

        assert_eq!(message, entry["message"].as_str().unwrap());
        let asdf = entry["asdf"].as_array().unwrap()[0].as_str().unwrap();
        assert_eq!("hello", asdf);
    }

    #[test]
    fn splunk_hostname() {
        let mut rt = runtime();
        let cx = SinkContext::new_test(rt.executor());

        let indexed_fields = vec![Atom::from("asdf")];
        let sink = sinks::splunk_hec::hec(config(Encoding::Json, indexed_fields), cx).unwrap();

        let message = random_string(100);
        let mut event = Event::from(message.clone());
        event.as_mut_log().insert("asdf", "hello");
        event.as_mut_log().insert("host", "example.com:1234");

        let pump = sink.send(event);

        rt.block_on(pump).unwrap();

        let entry = (0..20)
            .find_map(|_| {
                recent_entries()
                    .into_iter()
                    .find(|entry| entry["message"].as_str() == Some(message.as_str()))
                    .or_else(|| {
                        std::thread::sleep(std::time::Duration::from_millis(100));
                        None
                    })
            })
            .expect("Didn't find event in Splunk");

        assert_eq!(message, entry["message"].as_str().unwrap());
        let asdf = entry["asdf"].as_array().unwrap()[0].as_str().unwrap();
        assert_eq!("hello", asdf);
        let host = entry["host"].as_array().unwrap()[0].as_str().unwrap();
        assert_eq!("example.com:1234", host);
    }

    #[test]
    fn splunk_configure_hostname() {
        let mut rt = runtime();
        let cx = SinkContext::new_test(rt.executor());

        let config = super::HecSinkConfig {
            host_field: "roast".into(),
            ..config(Encoding::Json, vec![Atom::from("asdf")])
        };

        let sink = sinks::splunk_hec::hec(config, cx).unwrap();

        let message = random_string(100);
        let mut event = Event::from(message.clone());
        event.as_mut_log().insert("asdf", "hello");
        event.as_mut_log().insert("host", "example.com:1234");
        event.as_mut_log().insert("roast", "beef.example.com:1234");

        let pump = sink.send(event);

        rt.block_on(pump).unwrap();

        let entry = (0..20)
            .find_map(|_| {
                recent_entries()
                    .into_iter()
                    .find(|entry| entry["message"].as_str() == Some(message.as_str()))
                    .or_else(|| {
                        std::thread::sleep(std::time::Duration::from_millis(100));
                        None
                    })
            })
            .expect("Didn't find event in Splunk");

        assert_eq!(message, entry["message"].as_str().unwrap());
        let asdf = entry["asdf"].as_array().unwrap()[0].as_str().unwrap();
        assert_eq!("hello", asdf);
        let host = entry["host"].as_array().unwrap()[0].as_str().unwrap();
        assert_eq!("beef.example.com:1234", host);
    }

    #[test]
    fn splunk_healthcheck() {
        let mut rt = runtime();
        let resolver = crate::dns::Resolver::new(Vec::new(), rt.executor()).unwrap();

        // OK
        {
            let config = config(Encoding::Text, vec![]);
            let healthcheck = sinks::splunk_hec::healthcheck(&config, resolver.clone()).unwrap();
            rt.block_on(healthcheck).unwrap();
        }

        // Server not listening at address
        {
            let config = HecSinkConfig {
                host: "http://localhost:1111".to_string(),
                ..config(Encoding::Text, vec![])
            };
            let healthcheck = sinks::splunk_hec::healthcheck(&config, resolver.clone()).unwrap();

            rt.block_on(healthcheck).unwrap_err();
        }

        // Invalid token
        // The HEC REST docs claim that the healthcheck endpoint will validate the auth token,
        // but my local testing server returns 200 even with a bad token.
        // {
        //     let healthcheck = sinks::splunk::healthcheck(
        //         "wrong".to_string(),
        //         "http://localhost:8088".to_string(),
        //     )
        //     .unwrap();

        //     assert_eq!(rt.block_on(healthcheck).unwrap_err(), "Invalid HEC token");
        // }

        // Unhealthy server
        {
            let config = HecSinkConfig {
                host: "http://localhost:5503".to_string(),
                ..config(Encoding::Text, vec![])
            };

            let unhealthy = warp::any()
                .map(|| warp::reply::with_status("i'm sad", StatusCode::SERVICE_UNAVAILABLE));
            let server = warp::serve(unhealthy).bind("0.0.0.0:5503".parse::<SocketAddr>().unwrap());
            rt.spawn(server);

            let healthcheck = sinks::splunk_hec::healthcheck(&config, resolver).unwrap();
            assert_downcast_matches!(
                rt.block_on(healthcheck).unwrap_err(),
                HealthcheckError,
                HealthcheckError::QueuesFull
            );
        }
    }

    fn recent_entries() -> Vec<JsonValue> {
        let client = reqwest::Client::builder()
            .danger_accept_invalid_certs(true)
            .build()
            .unwrap();

        // http://docs.splunk.com/Documentation/Splunk/7.2.1/RESTREF/RESTsearch#search.2Fjobs
        let mut res = client
            .post("https://localhost:8089/services/search/jobs?output_mode=json")
            .form(&[("search", "search *"), ("exec_mode", "oneshot"), ("f", "*")])
            .basic_auth(USERNAME, Some(PASSWORD))
            .send()
            .unwrap();
        let json: JsonValue = res.json().unwrap();

        json["results"].as_array().unwrap().clone()
    }

    fn config(encoding: Encoding, indexed_fields: Vec<Atom>) -> super::HecSinkConfig {
        super::HecSinkConfig {
            host: "http://localhost:8088/".into(),
            token: get_token(),
            host_field: "host".into(),
            compression: Some(Compression::None),
            encoding,
            batch: BatchBytesConfig {
                max_size: Some(1),
                timeout_secs: None,
            },
            indexed_fields,
            ..Default::default()
        }
    }

    fn get_token() -> String {
        let client = reqwest::Client::builder()
            .danger_accept_invalid_certs(true)
            .build()
            .unwrap();

        let mut res = client
            .get("https://localhost:8089/services/data/inputs/http?output_mode=json")
            .basic_auth(USERNAME, Some(PASSWORD))
            .send()
            .unwrap();

        let json: JsonValue = res.json().unwrap();
        let entries = json["entry"].as_array().unwrap().clone();

        if entries.is_empty() {
            // TODO: create one automatically
            panic!("You don't have any HTTP Event Collector inputs set up in Splunk");
        }

        entries[0]["content"]["token"].as_str().unwrap().to_owned()
    }
}<|MERGE_RESOLUTION|>--- conflicted
+++ resolved
@@ -1,10 +1,6 @@
 use crate::{
     dns::Resolver,
-<<<<<<< HEAD
-    event::{self, Event, Value},
-=======
     event::{self, Event, LogEvent, Value},
->>>>>>> ccee4273
     sinks::util::{
         http::{https_client, HttpRetryLogic, HttpService},
         tls::{TlsOptions, TlsSettings},
@@ -215,15 +211,7 @@
     };
 
     let mut body = match encoding {
-<<<<<<< HEAD
-        Encoding::Json => json!({
-            "fields": event.all_fields(),
-            "event": event.unflatten(),
-            "time": timestamp,
-        }),
-=======
         Encoding::Json => event_to_json(event, &indexed_fields, timestamp),
->>>>>>> ccee4273
         Encoding::Text => json!({
             "event": event.get(&event::MESSAGE).map(|v| v.to_string_lossy()).unwrap_or_else(|| "".into()),
             "time": timestamp,
